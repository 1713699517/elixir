--- conflicted
+++ resolved
@@ -3,322 +3,6 @@
 defmodule EnumTest.Common do
   use ExUnit.Case
 
-  test :times_with_arity_0 do
-    Process.put(:times_with_arity, nil)
-    assert_equal 0, Enum.times(0, fn do: Process.put(:times_with_arity, :ok))
-    assert_equal nil, Process.get(:times_with_arity)
-    assert_equal 3, Enum.times(3, fn do: Process.put(:times_with_arity, :ok))
-    assert_equal :ok, Process.get(:times_with_arity)
-  after:
-    Process.delete(:times_with_arity)
-  end
-
-  test :times_with_arity_1 do
-    assert_equal 5, Enum.times(5, fn(x, do: Process.put(:times_with_arity, x)))
-    assert_equal 5, Process.get(:times_with_arity)
-  after:
-    Process.delete(:times_with_arity)
-  end
-
-  test :times_with_arity_2 do
-    assert_equal 15, Enum.times(5, 0, fn(acc, x) -> acc + x end)
-  end
-end
-
-defmodule EnumTest.List do
-  use ExUnit.Case
-
-  test :all? do
-    assert Enum.all?([2,4,6], fn(x, do: rem(x, 2) == 0))
-    refute Enum.all?([2,3,4], fn(x, do: rem(x, 2) == 0))
-
-    assert Enum.all?([2,4,6])
-    refute Enum.all?([2,nil,4])
-
-    assert Enum.all?([])
-  end
-
-  test :any? do
-    refute Enum.any?([2,4,6], fn(x, do: rem(x, 2) == 1))
-    assert Enum.any?([2,3,4], fn(x, do: rem(x, 2) == 1))
-
-    refute Enum.any?([false,false,false])
-    assert Enum.any?([false,true,false])
-
-    refute Enum.any?([])
-  end
-
-  test :drop do
-    assert Enum.drop([1,2,3], 0) == [1,2,3]
-    assert Enum.drop([1,2,3], 1) == [2,3]
-    assert Enum.drop([1,2,3], 2) == [3]
-    assert Enum.drop([1,2,3], 3) == []
-    assert Enum.drop([1,2,3], 4) == []
-    assert Enum.drop([], 3) == []
-  end
-
-  test :drop_while do
-    assert Enum.drop_while([1,2,3,4,3,2,1], fn(x, do: x <= 3)) == [4,3,2,1]
-    assert Enum.drop_while([1,2,3], fn(_, do: false)) == [1,2,3]
-    assert Enum.drop_while([1,2,3], fn(x, do: x <= 3)) == []
-    assert Enum.drop_while([], fn(_, do: false)) == []
-  end
-
-  test :find do
-    assert Enum.find([2,4,6], fn(x, do: rem(x, 2) == 1)) == nil
-    assert Enum.find([2,4,6], 0, fn(x, do: rem(x, 2) == 1)) == 0
-    assert Enum.find([2,3,4], fn(x, do: rem(x, 2) == 1)) == 3
-  end
-
-  test :find_value do
-    assert Enum.find_value([2,4,6], fn(x, do: rem(x, 2) == 1)) == nil
-    assert Enum.find_value([2,4,6], 0, fn(x, do: rem(x, 2) == 1)) == 0
-    assert Enum.find_value([2,3,4], fn(x, do: rem(x, 2) == 1))
-  end
-
-  test :empty? do
-    assert Enum.empty?([])
-    refute Enum.empty?([1,2,3])
-  end
-
-  test :each do
-    assert Enum.each([], fn(x, do: x)) == []
-
-    assert Enum.each([1,2,3], fn(x, do: Process.put(:enum_test_each, x * 2))) == [1,2,3]
-    assert Process.get(:enum_test_each) == 6
-  after:
-    Process.delete(:enum_test_each)
-  end
-
-  test :entries do
-    assert Enum.entries([1,2,3]) == [1,2,3]
-  end
-
-  test :filter do
-    assert Enum.filter([1,2,3], fn(x, do: rem(x, 2) == 0)) == [2]
-    assert Enum.filter([2,4,6], fn(x, do: rem(x, 2) == 0)) == [2,4,6]
-  end
-
-  test :filter_with_match do
-    assert Enum.filter([1,2,3], match?(1, &1)) == [1]
-    assert Enum.filter([1,2,3], match?(x when x < 3, &1)) == [1,2]
-    assert Enum.filter([1,2,3], match?(_, &1)) == [1,2,3]
-  end
-
-  test :filter_map do
-    assert Enum.filter_map([1,2,3], fn(x, do: rem(x, 2) == 0), &1 * 2) == [4]
-    assert Enum.filter_map([2,4,6], fn(x, do: rem(x, 2) == 0), &1 * 2) == [4,8,12]
-  end
-
-<<<<<<< HEAD
-  test :foldl do
-    assert Enum.reduce([], 1, fn(x, acc, do: x + acc)) == 1
-    assert Enum.reduce([1,2,3], 1, fn(x, acc, do: x + acc)) == 7
-=======
-  test :reduce do
-    assert_equal 1, Enum.reduce([], 1, fn(x, acc, do: x + acc))
-    assert_equal 7, Enum.reduce([1,2,3], 1, fn(x, acc, do: x + acc))
->>>>>>> e261aabc
-  end
-
-  test :join_with_bin do
-    assert Enum.join([], " = ") == ""
-    assert Enum.join([1,2,3], " = ") == "1 = 2 = 3"
-    assert Enum.join([1,"2",3], " = ") == "1 = 2 = 3"
-    assert Enum.join([1,2,3]) == "123"
-  end
-
-  test :join_with_list do
-    assert Enum.join([], ' = ') == ''
-    assert Enum.join([1,2,3], ' = ') == '1 = 2 = 3'
-    assert Enum.join([1,"2",3], ' = ') == '1 = 2 = 3'
-  end
-
-  test :keyfind do
-    list = [{ :a, 1 }, { :b, 2 }, { :c, 3 }]
-    assert Enum.keyfind(list, :a, 1) == { :a, 1 }
-    assert Enum.keyfind(list, :a, 2, true) == true
-  end
-
-  test :map do
-    assert Enum.map([], fn(x) -> x * 2 end) == []
-    assert Enum.map([1,2,3], fn(x) -> x * 2 end) == [2,4,6]
-  end
-
-  test :map_reduce do
-    assert Enum.map_reduce([], 1, fn(x, acc, do: { x * 2, x + acc })) == { [], 1 }
-    assert Enum.map_reduce([1,2,3], 1, fn(x, acc, do: { x * 2, x + acc })) == { [2,4,6], 7 }
-  end
-
-  test :partition do
-    assert Enum.partition([1,2,3], fn(x, do: rem(x, 2) == 0)) == { [2], [1,3] }
-    assert Enum.partition([2,4,6], fn(x, do: rem(x, 2) == 0)) == { [2,4,6], [] }
-  end
-
-  test :split do
-    assert Enum.split([1,2,3], 0) == { [], [1,2,3] }
-    assert Enum.split([1,2,3], 1) == { [1], [2,3] }
-    assert Enum.split([1,2,3], 2) == { [1,2], [3] }
-    assert Enum.split([1,2,3], 3) == { [1,2,3], [] }
-    assert Enum.split([1,2,3], 4) == { [1,2,3], [] }
-    assert Enum.split([], 3) == { [], [] }
-  end
-
-  test :split_with do
-    assert Enum.split_with([1,2,3], fn(_, do: false)) == { [1,2,3], [] }
-    assert Enum.split_with([1,2,3], fn(_, do: true)) == { [], [1,2,3] }
-    assert Enum.split_with([1,2,3], fn(x, do: x > 2)) == { [1,2], [3] }
-    assert Enum.split_with([1,2,3], fn(x, do: x > 3)) == { [1,2,3], [] }
-    assert Enum.split_with([], fn(_, do: true)) == { [], [] }
-  end
-
-  test :take do
-    assert Enum.take([1,2,3], 0) == []
-    assert Enum.take([1,2,3], 1) == [1]
-    assert Enum.take([1,2,3], 2) == [1,2]
-    assert Enum.take([1,2,3], 3) == [1,2,3]
-    assert Enum.take([1,2,3], 4) == [1,2,3]
-    assert Enum.take([], 3) == []
-  end
-
-  test :take_while do
-    assert Enum.take_while([1,2,3], fn(x, do: x > 3)) == []
-    assert Enum.take_while([1,2,3], fn(x, do: x <= 1)) == [1]
-    assert Enum.take_while([1,2,3], fn(x, do: x <= 3)) == [1,2,3]
-    assert Enum.take_while([], fn(_, do: true)) == []
-  end
-end
-
-defmodule EnumTest.Dict.Common do
-  defmacro __using__(module, _opts // []) do
-    quote do
-      use ExUnit.Case
-
-      test :all? do
-        dict = unquote(module).new [2, 3, 4], [2, 4, 6]
-        assert Enum.all?(dict, fn({_, v}, do: rem(v, 2) == 0))
-        refute Enum.all?(dict, fn({k, _}, do: rem(k, 2) == 0))
-
-        assert Enum.all?(unquote(module).new)
-      end
-
-      test :any? do
-        dict = unquote(module).new [2, 3, 4], [2, 4, 6]
-        refute Enum.any?(dict, fn({_, v}, do: rem(v, 2) == 1))
-        assert Enum.any?(dict, fn({k, _}, do: rem(k, 2) == 1))
-
-        refute Enum.any?(unquote(module).new)
-      end
-
-      test :find do
-        dict = unquote(module).new [:a, :b, :c], [1, 2, 3]
-        assert_equal nil, Enum.find(dict, fn({_, v}, do: v == 0))
-        assert_equal :ok, Enum.find(dict, :ok, fn({_, v}, do: v == 0))
-        assert_equal {:a, 1}, Enum.find(dict, fn({_, v}, do: rem(v, 2) == 1))
-        assert_equal {:b, 2}, Enum.find(dict, fn({_, v}, do: rem(v, 2) == 0))
-      end
-
-      test :find_value do
-        dict = unquote(module).new [:a, :b, :c], [1, 2, 3]
-        assert_equal nil, Enum.find_value(dict, fn({_, v}, do: v == 0))
-        assert_equal :ok, Enum.find_value(dict, :ok, fn({_, v}, do: v == 0))
-        assert Enum.find_value(dict, fn({_, v}, do: rem(v, 2) == 1))
-      end
-
-      test :empty? do
-        assert Enum.empty?(unquote(module).new)
-        refute Enum.empty?(unquote(module).new {:a, 1})
-      end
-
-      test :each do
-        empty_dict = unquote(module).new
-        assert_equal empty_dict, Enum.each(empty_dict, fn(x, do: x))
-
-        dict = unquote(module).new ["one", "two", "three"], [1, 2, 3]
-        assert_equal dict, Enum.each(dict, fn({k, v}, do: Process.put(k, v * 2)))
-        assert_equal 2, Process.get("one")
-        assert_equal 4, Process.get("two")
-        assert_equal 6, Process.get("three")
-      after:
-        Process.delete("one")
-        Process.delete("two")
-        Process.delete("three")
-      end
-
-      test :entries do
-        dict = unquote(module).new ["one", "two", "three"], [1, 2, 3]
-        assert_equal [{"one", 1}, {"three", 3}, {"two", 2}], List.sort Enum.entries(dict)
-      end
-
-      test :filter do
-        dict = unquote(module).new ['a', 'b', 'c', 'd'], [1, 2, 3, 4]
-        odd_dict = unquote(module).new ['a', 'c'], [1, 3]
-        even_dict = unquote(module).new ['b', 'd'], [2, 4]
-
-        assert_equal odd_dict, Enum.filter dict, fn({_, v}, do: rem(v, 2) == 1)
-        assert_equal even_dict, Enum.filter dict, fn({_, v}, do: rem(v, 2) == 0)
-        assert_equal dict, Enum.filter dict, fn(x, do: x)
-      end
-
-      test :filter_with_match do
-        dict = unquote(module).new ['a', 'b', 'c', 'd'], [1, 2, 3, 4]
-        dict_2 = unquote(module).new ['a', 'b'], [1, 2]
-
-        assert_equal unquote(module).new({'a', 1}), Enum.filter dict, match?({_, 1}, &1)
-        assert_equal dict_2, Enum.filter dict, match?({_, v} when v < 3, &1)
-        assert_equal dict, Enum.filter dict, match?(_, &1)
-      end
-
-      test :filter_map do
-        odd_dict = unquote(module).new [a: 1, b: 2, c: 3]
-        even_dict = unquote(module).new [a: 2, b: 4, c: 6]
-
-        assert_equal unquote(module).new(b: 4), Enum.filter_map(odd_dict,
-                                                     fn({_, v}, do: rem(v, 2) == 0),
-                                                     fn({k, v}, do: { k, v * 2 }))
-        assert_equal unquote(module).new(a: 4, b: 8, c: 12), Enum.filter_map(even_dict,
-                                                                  fn({_, v}, do: rem(v, 2) == 0),
-                                                                  fn({k, v}, do: { k, v * 2 }))
-      end
-
-      test :reduce do
-        dict = unquote(module).new [a: 1, b: 2, c: 3]
-        assert_equal 1, Enum.reduce(unquote(module).new, 1, fn(x, acc, do: x + acc))
-        assert_equal 7, Enum.reduce(dict, 1, fn({_, v}, acc, do: v + acc))
-      end
-
-      test :keyfind do
-        dict = unquote(module).new [a: 1, b: 2, c: 3]
-        assert_equal {:b, 2}, Enum.keyfind dict, 2, 2
-      end
-
-      test :map do
-        dict = unquote(module).new [a: 1, b: 2, c: 3]
-        double_dict = unquote(module).new [a: 2, b: 4, c: 6]
-        assert_equal double_dict, Enum.map(dict, fn({k, v}) -> { k, v * 2 } end)
-        assert_equal unquote(module).new, Enum.map(unquote(module).new, fn(x) -> x * 2 end)
-      end
-
-      test :map_reduce do
-        dict = unquote(module).new [a: 1, b: 2, c: 3]
-        double_dict = unquote(module).new [a: 2, b: 4, c: 6]
-        assert_equal { double_dict, 7 }, Enum.map_reduce(dict, 1, fn({k, v}, acc, do: { {k, v * 2}, v + acc }))
-        assert_equal { unquote(module).new, 1 }, Enum.map_reduce(unquote(module).new, 1, fn(x, acc, do: { x * 2, x + acc }))
-      end
-
-      test :partition do
-        dict = unquote(module).new [:a, :b, :c, :d, :e, :f, :g], [1, 2, 3, 4, 5, 6, 7]
-        below_4 = unquote(module).new [{:a, 1}, {:b, 2}, {:c, 3}]
-        above_4 = unquote(module).new [{:d, 4}, {:e, 5}, {:f, 6}, {:g, 7}]
-
-        assert_equal { below_4, above_4 }, Enum.partition(dict, fn({_k, v}, do: v < 4))
-        assert_equal { dict, unquote(module).new }, Enum.partition(dict, fn({_k, v}, do: v < 10))
-      end
-    end
-  end
-end
-
-<<<<<<< HEAD
   test :times_with_arity_0 do
     Process.put(:times_with_arity, nil)
     assert Enum.times(0, fn do: Process.put(:times_with_arity, :ok)) == 0
@@ -338,51 +22,340 @@
 
   test :times_with_arity_2 do
     assert Enum.times(5, 0, fn(acc, x) -> acc + x end) == 15
-=======
+  end
+end
+
+defmodule EnumTest.List do
+  use ExUnit.Case
+
+  test :all? do
+    assert Enum.all?([2,4,6], fn(x, do: rem(x, 2) == 0))
+    refute Enum.all?([2,3,4], fn(x, do: rem(x, 2) == 0))
+
+    assert Enum.all?([2,4,6])
+    refute Enum.all?([2,nil,4])
+
+    assert Enum.all?([])
+  end
+
+  test :any? do
+    refute Enum.any?([2,4,6], fn(x, do: rem(x, 2) == 1))
+    assert Enum.any?([2,3,4], fn(x, do: rem(x, 2) == 1))
+
+    refute Enum.any?([false,false,false])
+    assert Enum.any?([false,true,false])
+
+    refute Enum.any?([])
+  end
+
+  test :drop do
+    assert Enum.drop([1,2,3], 0) == [1,2,3]
+    assert Enum.drop([1,2,3], 1) == [2,3]
+    assert Enum.drop([1,2,3], 2) == [3]
+    assert Enum.drop([1,2,3], 3) == []
+    assert Enum.drop([1,2,3], 4) == []
+    assert Enum.drop([], 3) == []
+  end
+
+  test :drop_while do
+    assert Enum.drop_while([1,2,3,4,3,2,1], fn(x, do: x <= 3)) == [4,3,2,1]
+    assert Enum.drop_while([1,2,3], fn(_, do: false)) == [1,2,3]
+    assert Enum.drop_while([1,2,3], fn(x, do: x <= 3)) == []
+    assert Enum.drop_while([], fn(_, do: false)) == []
+  end
+
+  test :find do
+    assert Enum.find([2,4,6], fn(x, do: rem(x, 2) == 1)) == nil
+    assert Enum.find([2,4,6], 0, fn(x, do: rem(x, 2) == 1)) == 0
+    assert Enum.find([2,3,4], fn(x, do: rem(x, 2) == 1)) == 3
+  end
+
+  test :find_value do
+    assert Enum.find_value([2,4,6], fn(x, do: rem(x, 2) == 1)) == nil
+    assert Enum.find_value([2,4,6], 0, fn(x, do: rem(x, 2) == 1)) == 0
+    assert Enum.find_value([2,3,4], fn(x, do: rem(x, 2) == 1))
+  end
+
+  test :empty? do
+    assert Enum.empty?([])
+    refute Enum.empty?([1,2,3])
+  end
+
+  test :each do
+    assert Enum.each([], fn(x, do: x)) == []
+
+    assert Enum.each([1,2,3], fn(x, do: Process.put(:enum_test_each, x * 2))) == [1,2,3]
+    assert Process.get(:enum_test_each) == 6
+  after:
+    Process.delete(:enum_test_each)
+  end
+
+  test :entries do
+    assert Enum.entries([1,2,3]) == [1,2,3]
+  end
+
+  test :filter do
+    assert Enum.filter([1,2,3], fn(x, do: rem(x, 2) == 0)) == [2]
+    assert Enum.filter([2,4,6], fn(x, do: rem(x, 2) == 0)) == [2,4,6]
+  end
+
+  test :filter_with_match do
+    assert Enum.filter([1,2,3], match?(1, &1)) == [1]
+    assert Enum.filter([1,2,3], match?(x when x < 3, &1)) == [1,2]
+    assert Enum.filter([1,2,3], match?(_, &1)) == [1,2,3]
+  end
+
+  test :filter_map do
+    assert Enum.filter_map([1,2,3], fn(x, do: rem(x, 2) == 0), &1 * 2) == [4]
+    assert Enum.filter_map([2,4,6], fn(x, do: rem(x, 2) == 0), &1 * 2) == [4,8,12]
+  end
+
+  test :reduce do
+    assert Enum.reduce([], 1, fn(x, acc, do: x + acc)) == 1
+    assert Enum.reduce([1,2,3], 1, fn(x, acc, do: x + acc)) == 7
+  end
+
+  test :join_with_bin do
+    assert Enum.join([], " = ") == ""
+    assert Enum.join([1,2,3], " = ") == "1 = 2 = 3"
+    assert Enum.join([1,"2",3], " = ") == "1 = 2 = 3"
+    assert Enum.join([1,2,3]) == "123"
+  end
+
+  test :join_with_list do
+    assert Enum.join([], ' = ') == ''
+    assert Enum.join([1,2,3], ' = ') == '1 = 2 = 3'
+    assert Enum.join([1,"2",3], ' = ') == '1 = 2 = 3'
+  end
+
+  test :keyfind do
+    list = [{ :a, 1 }, { :b, 2 }, { :c, 3 }]
+    assert Enum.keyfind(list, :a, 1) == { :a, 1 }
+    assert Enum.keyfind(list, :a, 2, true) == true
+  end
+
+  test :map do
+    assert Enum.map([], fn(x) -> x * 2 end) == []
+    assert Enum.map([1,2,3], fn(x) -> x * 2 end) == [2,4,6]
+  end
+
+  test :map_reduce do
+    assert Enum.map_reduce([], 1, fn(x, acc, do: { x * 2, x + acc })) == { [], 1 }
+    assert Enum.map_reduce([1,2,3], 1, fn(x, acc, do: { x * 2, x + acc })) == { [2,4,6], 7 }
+  end
+
+  test :partition do
+    assert Enum.partition([1,2,3], fn(x, do: rem(x, 2) == 0)) == { [2], [1,3] }
+    assert Enum.partition([2,4,6], fn(x, do: rem(x, 2) == 0)) == { [2,4,6], [] }
+  end
+
+  test :split do
+    assert Enum.split([1,2,3], 0) == { [], [1,2,3] }
+    assert Enum.split([1,2,3], 1) == { [1], [2,3] }
+    assert Enum.split([1,2,3], 2) == { [1,2], [3] }
+    assert Enum.split([1,2,3], 3) == { [1,2,3], [] }
+    assert Enum.split([1,2,3], 4) == { [1,2,3], [] }
+    assert Enum.split([], 3) == { [], [] }
+  end
+
+  test :split_with do
+    assert Enum.split_with([1,2,3], fn(_, do: false)) == { [1,2,3], [] }
+    assert Enum.split_with([1,2,3], fn(_, do: true)) == { [], [1,2,3] }
+    assert Enum.split_with([1,2,3], fn(x, do: x > 2)) == { [1,2], [3] }
+    assert Enum.split_with([1,2,3], fn(x, do: x > 3)) == { [1,2,3], [] }
+    assert Enum.split_with([], fn(_, do: true)) == { [], [] }
+  end
+
+  test :take do
+    assert Enum.take([1,2,3], 0) == []
+    assert Enum.take([1,2,3], 1) == [1]
+    assert Enum.take([1,2,3], 2) == [1,2]
+    assert Enum.take([1,2,3], 3) == [1,2,3]
+    assert Enum.take([1,2,3], 4) == [1,2,3]
+    assert Enum.take([], 3) == []
+  end
+
+  test :take_while do
+    assert Enum.take_while([1,2,3], fn(x, do: x > 3)) == []
+    assert Enum.take_while([1,2,3], fn(x, do: x <= 1)) == [1]
+    assert Enum.take_while([1,2,3], fn(x, do: x <= 3)) == [1,2,3]
+    assert Enum.take_while([], fn(_, do: true)) == []
+  end
+end
+
+defmodule EnumTest.Dict.Common do
+  defmacro __using__(module, _opts // []) do
+    quote do
+      use ExUnit.Case
+
+      test :all? do
+        dict = unquote(module).new [2, 3, 4], [2, 4, 6]
+        assert Enum.all?(dict, fn({_, v}, do: rem(v, 2) == 0))
+        refute Enum.all?(dict, fn({k, _}, do: rem(k, 2) == 0))
+
+        assert Enum.all?(unquote(module).new)
+      end
+
+      test :any? do
+        dict = unquote(module).new [2, 3, 4], [2, 4, 6]
+        refute Enum.any?(dict, fn({_, v}, do: rem(v, 2) == 1))
+        assert Enum.any?(dict, fn({k, _}, do: rem(k, 2) == 1))
+
+        refute Enum.any?(unquote(module).new)
+      end
+
+      test :find do
+        dict = unquote(module).new [:a, :b, :c], [1, 2, 3]
+        assert nil == Enum.find(dict, fn({_, v}, do: v == 0))
+        assert :ok == Enum.find(dict, :ok, fn({_, v}, do: v == 0))
+        assert {:a, 1} == Enum.find(dict, fn({_, v}, do: rem(v, 2) == 1))
+        assert {:b, 2} == Enum.find(dict, fn({_, v}, do: rem(v, 2) == 0))
+      end
+
+      test :find_value do
+        dict = unquote(module).new [:a, :b, :c], [1, 2, 3]
+        assert nil == Enum.find_value(dict, fn({_, v}, do: v == 0))
+        assert :ok == Enum.find_value(dict, :ok, fn({_, v}, do: v == 0))
+        assert Enum.find_value(dict, fn({_, v}, do: rem(v, 2) == 1))
+      end
+
+      test :empty? do
+        assert Enum.empty?(unquote(module).new)
+        refute Enum.empty?(unquote(module).new {:a, 1})
+      end
+
+      test :each do
+        empty_dict = unquote(module).new
+        assert empty_dict == Enum.each(empty_dict, fn(x, do: x))
+
+        dict = unquote(module).new ["one", "two", "three"], [1, 2, 3]
+        assert dict == Enum.each(dict, fn({k, v}, do: Process.put(k, v * 2)))
+        assert 2 == Process.get("one")
+        assert 4 == Process.get("two")
+        assert 6 == Process.get("three")
+      after:
+        Process.delete("one")
+        Process.delete("two")
+        Process.delete("three")
+      end
+
+      test :entries do
+        dict = unquote(module).new ["one", "two", "three"], [1, 2, 3]
+        assert [{"one", 1}, {"three", 3}, {"two", 2}] == List.sort Enum.entries(dict)
+      end
+
+      test :filter do
+        dict = unquote(module).new ['a', 'b', 'c', 'd'], [1, 2, 3, 4]
+        odd_dict = unquote(module).new ['a', 'c'], [1, 3]
+        even_dict = unquote(module).new ['b', 'd'], [2, 4]
+
+        assert odd_dict == Enum.filter dict, fn({_, v}, do: rem(v, 2) == 1)
+        assert even_dict == Enum.filter dict, fn({_, v}, do: rem(v, 2) == 0)
+        assert dict == Enum.filter dict, fn(x, do: x)
+      end
+
+      test :filter_with_match do
+        dict = unquote(module).new ['a', 'b', 'c', 'd'], [1, 2, 3, 4]
+        dict_2 = unquote(module).new ['a', 'b'], [1, 2]
+
+        assert unquote(module).new({'a', 1}) == Enum.filter dict, match?({_, 1}, &1)
+        assert dict_2 == Enum.filter dict, match?({_, v} when v < 3, &1)
+        assert dict == Enum.filter dict, match?(_, &1)
+      end
+
+      test :filter_map do
+        odd_dict = unquote(module).new [a: 1, b: 2, c: 3]
+        even_dict = unquote(module).new [a: 2, b: 4, c: 6]
+
+        assert unquote(module).new(b: 4) == Enum.filter_map(odd_dict,
+                                               fn({_, v}, do: rem(v, 2) == 0),
+                                               fn({k, v}, do: { k, v * 2 }))
+        assert unquote(module).new(a: 4, b: 8, c: 12) == Enum.filter_map(even_dict,
+                                                                  fn({_, v}, do: rem(v, 2) == 0),
+                                                                  fn({k, v}, do: { k, v * 2 }))
+      end
+
+      test :reduce do
+        dict = unquote(module).new [a: 1, b: 2, c: 3]
+        assert 1 == Enum.reduce(unquote(module).new, 1, fn(x, acc, do: x + acc))
+        assert 7 == Enum.reduce(dict, 1, fn({_, v}, acc, do: v + acc))
+      end
+
+      test :keyfind do
+        dict = unquote(module).new [a: 1, b: 2, c: 3]
+        assert {:b, 2} == Enum.keyfind dict, 2, 2
+      end
+
+      test :map do
+        dict = unquote(module).new [a: 1, b: 2, c: 3]
+        double_dict = unquote(module).new [a: 2, b: 4, c: 6]
+        assert double_dict == Enum.map(dict, fn({k, v}) -> { k, v * 2 } end)
+        assert unquote(module).new == Enum.map(unquote(module).new, fn(x) -> x * 2 end)
+      end
+
+      test :map_reduce do
+        dict = unquote(module).new [a: 1, b: 2, c: 3]
+        double_dict = unquote(module).new [a: 2, b: 4, c: 6]
+        assert { double_dict, 7 } == Enum.map_reduce(dict, 1, fn({k, v}, acc, do: { {k, v * 2}, v + acc }))
+        assert { unquote(module).new, 1 } == Enum.map_reduce(unquote(module).new, 1, fn(x, acc, do: { x * 2, x + acc }))
+      end
+
+      test :partition do
+        dict = unquote(module).new [:a, :b, :c, :d, :e, :f, :g], [1, 2, 3, 4, 5, 6, 7]
+        below_4 = unquote(module).new [{:a, 1}, {:b, 2}, {:c, 3}]
+        above_4 = unquote(module).new [{:d, 4}, {:e, 5}, {:f, 6}, {:g, 7}]
+
+        assert { below_4, above_4 } == Enum.partition(dict, fn({_k, v}, do: v < 4))
+        assert { dict, unquote(module).new } == Enum.partition(dict, fn({_k, v}, do: v < 10))
+      end
+    end
+  end
+end
+
 defmodule EnumTest.HashDict do
   require EnumTest.Dict.Common
   EnumTest.Dict.Common.__using__(HashDict)
 
   test :drop do
-    assert_raise ArgumentError, fn ->
+    assert_raise UndefinedFunctionError, fn ->
       Enum.drop HashDict.new, 5
     end
   end
 
   test :drop_while do
-    assert_raise ArgumentError, fn ->
+    assert_raise UndefinedFunctionError, fn ->
       Enum.drop_while HashDict.new, fn(x, do: x)
     end
   end
 
   test :join do
-    assert_raise ArgumentError, fn ->
+    assert_raise UndefinedFunctionError, fn ->
       Enum.join HashDict.new, ""
     end
   end
 
   test :split do
-    assert_raise ArgumentError, fn ->
+    assert_raise UndefinedFunctionError, fn ->
       Enum.split HashDict.new, 5
     end
   end
 
   test :split_with do
-    assert_raise ArgumentError, fn ->
+    assert_raise UndefinedFunctionError, fn ->
       Enum.split_with HashDict.new, fn(x, do: x)
     end
   end
 
   test :take do
-    assert_raise ArgumentError, fn ->
+    assert_raise UndefinedFunctionError, fn ->
       Enum.take HashDict.new, 5
     end
   end
 
   test :take_while do
-    #assert_raise ArgumentError, fn ->
+    assert_raise UndefinedFunctionError, fn ->
       Enum.take_while HashDict.new, fn(x, do: x)
-      #end
+    end
   end
 end
 
@@ -393,15 +366,15 @@
   test :drop do
     dict = Orddict.new [:a, :b, :c], [1, 2, 3]
     short_dict = Orddict.new {:c, 3}
-    assert_equal short_dict, Enum.drop dict, 2
-    assert_equal Orddict.new, Enum.drop dict, 3
-    assert_equal Orddict.new, Enum.drop dict, 4
+    assert short_dict == Enum.drop dict, 2
+    assert Orddict.new == Enum.drop dict, 3
+    assert Orddict.new == Enum.drop dict, 4
   end
 
   test :drop_while do
     dict = Orddict.new [:a, :b, :c], [1, 2, 3]
     short_dict = Orddict.new {:c, 3}
-    assert_equal short_dict, Enum.drop_while dict, fn({_k, v}, do: v < 3)
+    assert short_dict == Enum.drop_while dict, fn({_k, v}, do: v < 3)
   end
 
   test :join do
@@ -415,33 +388,34 @@
   end
 
   test :split do
-    assert_raise ArgumentError, fn ->
-      Enum.split HashDict.new, 5
-    end
+    dict = Orddict.new [:a, :b, :c], [1,2,3]
+    assert { Orddict.new([a: 1]), Orddict.new([b: 2, c: 3]) } == Enum.split dict, 1
+    assert { Orddict.new(), Orddict.new([a: 1, b: 2, c: 3]) } == Enum.split dict, 0
+    assert { Orddict.new([a: 1, b: 2, c: 3]), Orddict.new() } == Enum.split dict, 3
+    assert { Orddict.new([a: 1, b: 2, c: 3]), Orddict.new() } == Enum.split dict, 4
   end
 
   test :split_with do
     dict = Orddict.new [:a, :b, :c, :d], [1, 3, 2, 4]
     odd_dict = Orddict.new [:a, :b], [1, 3]
     even_dict = Orddict.new [:c, :d], [2, 4]
-    assert_equal { odd_dict, even_dict }, Enum.split_with dict, fn({_k, v}, do: rem(v, 2) == 0)
+    assert { odd_dict, even_dict } == Enum.split_with dict, fn({_k, v}, do: rem(v, 2) == 0)
   end
 
   test :take do
     dict = Orddict.new [:a, :b, :c, :d], [1, 3, 2, 4]
     short_dict = Orddict.new [:a, :b], [1, 3]
-    assert_equal short_dict, Enum.take dict, 2
-    assert_equal Orddict.new, Enum.take dict, 0
-    assert_equal dict, Enum.take dict, 4
-    assert_equal dict, Enum.take dict, 5
+    assert short_dict == Enum.take dict, 2
+    assert Orddict.new == Enum.take dict, 0
+    assert dict == Enum.take dict, 4
+    assert dict == Enum.take dict, 5
   end
 
   test :take_while do
     dict = Orddict.new [:a, :b, :c, :d], [1, 3, 2, 4]
     short_dict = Orddict.new [:a, :b], [1, 3]
-    assert_equal short_dict, Enum.take_while dict, fn({_k, v}, do: rem(v, 2) == 1)
-    assert_equal dict, Enum.take_while dict, fn({_k, v}, do: v < 10)
-    assert_equal Orddict.new, Enum.take_while dict, fn({_k, v}, do: v < 1)
->>>>>>> e261aabc
+    assert short_dict == Enum.take_while dict, fn({_k, v}, do: rem(v, 2) == 1)
+    assert dict == Enum.take_while dict, fn({_k, v}, do: v < 10)
+    assert Orddict.new == Enum.take_while dict, fn({_k, v}, do: v < 1)
   end
 end